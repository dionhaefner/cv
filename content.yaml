--- conflicted
+++ resolved
@@ -12,15 +12,9 @@
 
 
 tagline: >
-<<<<<<< HEAD
   I am a physical scientist and research engineer specialized on all things 
-  scientific computing, with industry experience in scientific machine learning,
+  scientific computing, with industry experience in scientific machine learning / AI,
   data engineering, and engineering leadership in a research setting. 
-=======
-  I am a scientist and software engineer specialized on all things 
-  scientific computing, with industry experience in data processing 
-  and artificial intelligence \shady{(formerly known as machine learning)}.
->>>>>>> a6a2719b
 
   My main research interest is ``human learning'': How can we build machines
   that teach us to understand and navigate the physical world?
@@ -28,7 +22,7 @@
 
 tagline_short: >
   I am a physical scientist and research engineer specialized on all things 
-  scientific computing, with industry experience in scientific machine learning,
+  scientific computing, with industry experience in scientific machine learning / AI,
   data engineering, and engineering leadership in a research setting. 
 
 jobs:
@@ -39,11 +33,14 @@
     start: 04-04-2022
     end:
     long-description: >
-<<<<<<< HEAD
+      I have been with Pasteur Labs since early on, and have had a hand in
+      building the team, culture, vision, and technology stack from the ground up.
+
       My team and I build efficient, scalable software for scientific advances in all areas
       of simulation intelligence (SI). This includes differentiable programming,
       fluid dynamics simulation, physics-infused machine learning, probabilistic
-      methods, simulation based inference, and causal machine learning.
+      methods, and causal machine learning.
+
       As R&D lead, I guide the team in technical decision making, execution, and
       research-to-product transitions.
     description: >
@@ -51,21 +48,6 @@
       between physical simulators and modern machine learning.
       As R&D lead, I guide the team in technical decision making, execution, and
       research-to-product transitions.
-=======
-      I have been with Pasteur Labs since early on, and have been instrumental in
-      building the team, culture, vision, and technology stack from the ground up.
-
-      I lead a team of highly skilled individuals building cutting-edge software to 
-      enable scientific advance via simulation intelligence (SI), which includes 
-      differentiable programming, accelerated simulation, scientific machine learning, and causality.
-
-      I have developed Pasteur Labs' internal data and machine learning pipelines,
-      which allow the team to generate and process Terabytes of simulation data for scientific
-      machine learning applications, and bring them from paper to production.
-    description: >
-      I lead a team of highly skilled individuals building cutting-edge software 
-      for scientific advances at the interface between physical simulators and modern AI.
->>>>>>> a6a2719b
 
   gras:
     company: DHI GRAS
@@ -262,22 +244,12 @@
   python:
     title: Python
     long-description: >
-<<<<<<< HEAD
-      I have both deep and broad experience with the modern Python stack,
+      I have both deep and broad experience up and down the modern Python stack,
       especially concerning \highlight{data analysis, machine learning, visualization, 
       and scientific computing}, but also general SWE and application development. 
       Be it NumPy, JAX, Numba, Cython, pydantic, streamlit, xarray, pandas, 
       flask, FastAPI, flake8, ruff, uv, matplotlib, pyvista --- I have used Python 
       in all its facets.
-=======
-      I have both deep and broad experience within the Python ecosystem,
-      especially concerning (but not limited to) \highlight{data analysis,
-      machine learning, visualization, and scientific computing}.
-      I love working with the modern scientific Python stack and am
-      well-versed with libraries like JAX, PyTorch, matplotlib, xarray, 
-      Numba, and Pandas. I have probably used most of the libraries in the
-      PyData ecosystem at some point.
->>>>>>> a6a2719b
 
   otherlang:
     title: Other languages
